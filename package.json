{
  "name": "dominicana-tabs",
  "main": "expo-router/entry",
  "version": "1.0.0",
  "scripts": {
    "start": "expo start",
    "android": "expo run:android",
    "ios": "expo run:ios",
    "web": "expo start --web",
    "test": "jest --watchAll"
  },
  "jest": {
    "preset": "jest-expo",
    "setupFilesAfterEnv": [
      "<rootDir>/jest.setup.js"
<<<<<<< HEAD
    ]
=======
    ],
    "moduleNameMapper": {
      "\\.(usx|xml)$": "<rootDir>/test/__mocks__/fileMock.js"
    }
>>>>>>> 827eba28
  },
  "dependencies": {
    "@expo/cli": "^54.0.6",
    "@expo/metro-runtime": "~6.1.2",
    "@expo/vector-icons": "^15.0.2",
    "@react-native-async-storage/async-storage": "^2.2.0",
    "@react-native-community/datetimepicker": "8.4.4",
    "@react-navigation/bottom-tabs": "^7.4.0",
    "@react-navigation/native": "^7.1.6",
<<<<<<< HEAD
    "@readium/navigator-html-injectables": "^2.1.1",
    "@readium/shared": "^2.1.1",
=======
    "@supabase/supabase-js": "^2.57.4",
>>>>>>> 827eba28
    "@testing-library/react-native": "^13.3.3",
    "@types/leaflet": "^1.9.20",
    "date-fns": "^4.1.0",
    "dotenv": "^17.2.2",
    "expo": "~54.0.10",
    "expo-asset": "~12.0.8",
    "expo-av": "~16.0.7",
    "expo-calendar": "~15.0.7",
    "expo-constants": "~18.0.9",
    "expo-dev-client": "~6.0.12",
    "expo-document-picker": "~14.0.7",
    "expo-file-system": "~19.0.14",
    "expo-font": "~14.0.8",
    "expo-linking": "~8.0.8",
    "expo-location": "~19.0.7",
    "expo-router": "~6.0.8",
    "expo-splash-screen": "~31.0.10",
    "expo-status-bar": "~3.0.8",
    "expo-system-ui": "~6.0.7",
    "expo-web-browser": "~15.0.7",
    "fast-xml-parser": "^5.2.5",
    "leaflet": "^1.9.4",
    "react": "19.1.0",
    "react-dom": "19.1.0",
    "react-leaflet": "^5.0.0",
    "react-native": "0.81.4",
    "react-native-calendars": "^1.1313.0",
    "react-native-maps": "1.20.1",
    "react-native-paper": "^5.14.5",
    "react-native-reanimated": "~4.1.0",
    "react-native-safe-area-context": "^5.4.0",
    "react-native-screens": "~4.16.0",
    "react-native-vector-icons": "^10.3.0",
    "react-native-web": "^0.21.0",
    "react-native-webview": "13.15.0",
    "react-native-worklets": "0.5.1"
  },
  "devDependencies": {
    "@babel/core": "^7.25.2",
    "@types/react": "^19.1.13",
    "jest": "^29.7.0",
    "jest-expo": "~54.0.12",
    "react-test-renderer": "^19.1.0",
    "typescript": "~5.9.2"
  },
  "private": true
}<|MERGE_RESOLUTION|>--- conflicted
+++ resolved
@@ -13,14 +13,10 @@
     "preset": "jest-expo",
     "setupFilesAfterEnv": [
       "<rootDir>/jest.setup.js"
-<<<<<<< HEAD
-    ]
-=======
     ],
     "moduleNameMapper": {
       "\\.(usx|xml)$": "<rootDir>/test/__mocks__/fileMock.js"
     }
->>>>>>> 827eba28
   },
   "dependencies": {
     "@expo/cli": "^54.0.6",
@@ -30,12 +26,9 @@
     "@react-native-community/datetimepicker": "8.4.4",
     "@react-navigation/bottom-tabs": "^7.4.0",
     "@react-navigation/native": "^7.1.6",
-<<<<<<< HEAD
     "@readium/navigator-html-injectables": "^2.1.1",
     "@readium/shared": "^2.1.1",
-=======
     "@supabase/supabase-js": "^2.57.4",
->>>>>>> 827eba28
     "@testing-library/react-native": "^13.3.3",
     "@types/leaflet": "^1.9.20",
     "date-fns": "^4.1.0",
