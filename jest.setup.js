--- conflicted
+++ resolved
@@ -26,7 +26,6 @@
   select: jest.fn((obj) => obj.ios || obj.default),
 }));
 
-<<<<<<< HEAD
 // Mock Readium native module for unit tests
 jest.mock('react-native-readium', () => {
   const MockComponent = ({ children }) => children || null;
@@ -35,7 +34,6 @@
     Reader: MockComponent,
   };
 }, { virtual: true });
-=======
 // Provide a broad mock for react-native Platform consumers
 jest.mock('react-native', () => ({
   Platform: {
@@ -62,7 +60,6 @@
     async text() { return ''; }
   },
 }));
->>>>>>> 827eba28
 
 // Mock the services that depend on AsyncStorage
 jest.mock('./services/ComplineService', () => ({
